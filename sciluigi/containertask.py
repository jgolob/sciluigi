--- conflicted
+++ resolved
@@ -9,7 +9,7 @@
 import shlex
 import uuid
 import time
-import io 
+import io
 from botocore.exceptions import ClientError
 
 try:
@@ -64,12 +64,8 @@
                  aws_s3_scratch_loc='',
                  aws_batch_job_queue='',
                  aws_secrets_loc=os.path.expanduser('~/.aws'),
-<<<<<<< HEAD
-                 slurm_partition=None
-=======
                  aws_boto_max_tries=10,
-                 slurm_partition=''
->>>>>>> 8bcb2414
+                 slurm_partition=None,
                  ):
         self.engine = engine
         self.vcpu = vcpu
@@ -755,7 +751,7 @@
         command is assumed to be in python template substitution format
         """
         client = docker.from_env()
-        
+
         mounts, container_paths, DF, UF = self.mounts_CP_DF_UF(
             input_targets,
             output_targets,
@@ -763,7 +759,7 @@
             outputs_mode,
             input_mount_point,
             output_mount_point)
-            
+
         template_dict = container_paths.copy()
         template_dict.update(extra_params)
         command = Template(command).substitute(template_dict)
